--- conflicted
+++ resolved
@@ -1,13 +1,7 @@
 from __future__ import annotations
 
 import re
-<<<<<<< HEAD
-from rich.text import Text
-from redlines.document import Document
-from redlines.processor import WholeDocumentProcessor, Redline
-=======
 import typing as t
-
 from rich.text import Text
 from typing_extensions import Unpack
 
@@ -15,41 +9,14 @@
 from .enums import MarkdownStyle, OutputType
 from .processor import DiffOperation, Redline, Stats, WholeDocumentProcessor
 
-__all__: tuple[str, ...] = (
-    "Redlines",
-    "RedlinesOptions",
-)
-
-# Workaround for enum + literal support in type hints
-# See: https://github.com/python/typing/issues/781
-OutputTypeLike = OutputType | t.Literal["markdown", "rich"]
-
-
-class RedlinesOptions(t.TypedDict, total=False):
-    markdown_style: str | MarkdownStyle | None
-    """The style to use for markdown output. See `Redlines.output_markdown` for more information."""
-    ins_class: str
-    """The CSS class to use for insertions when `markdown_style` is set to `custom_css`. Defaults to 'redline-inserted'."""
-    del_class: str
-    """The CSS class to use for deletions when `markdown_style` is set to `custom_css`. Defaults to 'redline-deleted'."""
->>>>>>> c84ea824
-
 __all__ = ["Redlines"]
 
 
 class Redlines:
-<<<<<<< HEAD
     """
     Compare two pieces of text and produce human-readable differences (redlines),
     similar to Microsoft Word’s "Track Changes" feature.
     """
-=======
-    _source: str | None = None
-    _test: str | None = None
-    _seq1: list[str] | None = None
-    _seq2: list[str] | None = None
-    _diff_operations: list[DiffOperation] | None = None
->>>>>>> c84ea824
 
     _source: str | None = None
     _test: str | None = None
@@ -57,16 +24,9 @@
     _seq1: list[str] | None = None
     _seq2: list[str] | None = None
 
-    def __init__(
-        self, source: str | Document, test: str | Document | None = None, **options
-    ):
-        """
-<<<<<<< HEAD
+    def __init__(self, source: str | Document, test: str | Document | None = None, **options):
+        """
         Initialize a Redlines object with a source and optional test text.
-
-        :param source: The source text to compare from.
-        :param test: The test text to compare to.
-        :param options: Optional display or formatting options.
         """
         self.processor = WholeDocumentProcessor()
         self.source = source.text if isinstance(source, Document) else source
@@ -83,43 +43,38 @@
     @property
     def source(self) -> str:
         """The source text used as the comparison baseline."""
-=======
-        Get the source text to be used as a basis for comparison.
-
-        :return: The source text to be used as a basis for comparison.
-        :rtype: str
-        """
         if self._source is None:
-            raise ValueError("No source string was provided.")
->>>>>>> c84ea824
+            raise ValueError(
+                "Cannot access 'source' property: No source text was provided.\n"
+                "Why it went wrong: The Redlines object was created without a source parameter.\n"
+                "How to fix: Pass a source string when creating the Redlines object.\n\n"
+                "Example:\n"
+                "    redlines = Redlines('source text', 'test text')"
+            )
         return self._source
 
     @source.setter
     def source(self, value: str | Document) -> None:
         self._source = value.text if isinstance(value, Document) else value
         if self._test is not None:
-            self._diff_operations = self.processor.process(self._source, self._test)
+            self._redlines = self.processor.process(self._source, self._test)
 
     @property
     def test(self) -> str:
-<<<<<<< HEAD
         """The text to be compared against the source."""
-=======
-        """
-        Get the text to be compared with the source.
-
-        :return: The text to be compared with the source.
-        :rtype: str
-        """
         if self._test is None:
-            raise ValueError("No test string was provided.")
->>>>>>> c84ea824
+            raise ValueError(
+                "Cannot access 'test' property: No test text was provided.\n"
+                "Why it went wrong: The Redlines object was created without a test parameter.\n"
+                "How to fix: Pass a test string when creating the Redlines object.\n\n"
+                "Example:\n"
+                "    redlines = Redlines('source text', 'test text')"
+            )
         return self._test
 
     @test.setter
     def test(self, value: str | Document) -> None:
         self._test = value.text if isinstance(value, Document) else value
-<<<<<<< HEAD
         if self._source is not None and self._test is not None:
             self._redlines = self.processor.process(self._source, self._test)
 
@@ -127,75 +82,16 @@
     def redlines(self) -> list[Redline]:
         """List of Redline objects describing differences between source and test."""
         if self._redlines is None:
-    raise ValueError(
-        "Comparison failed: No test string was provided when the function was called or during initialization.\n"
-        "Why it went wrong: The Redlines object has no test text to compare against.\n"
-        "How to fix: Provide both a source and a test string when creating or comparing.\n\n"
-        "Example:\n"
-        "    redlines = Redlines('source text', 'test text')\n"
-        "    result = redlines.output_markdown"
-    )
-=======
-
-        # Process the text against the source
-        if self._source is not None:
-            self._diff_operations = self.processor.process(self._source, self._test)
-
-    @property
-    def _diff_ops(self) -> list[DiffOperation]:
-        """
-        Internal property: Return the list of DiffOperation objects (includes 'equal' operations).
-        For internal rendering code.
-
-        :return: List of DiffOperation objects
-        """
-        if self._diff_operations is None:
-            raise ValueError(
-                "No test string was provided when the function was called, or during initialisation."
-            )
-        return self._diff_operations
-
-    @property
-    def redlines(self) -> list[Redline]:
-        """
-        Return the list of Redline objects representing actual changes between source and test.
-
-        This is an alias for the `changes` property and provides the same functionality.
-        Only actual changes are returned (equal operations are excluded).
-
-        :return: List of Redline objects
-        :rtype: list[Redline]
-        """
-        return self.changes
-
-    def __init__(
-        self,
-        source: str | Document,
-        test: str | Document | None = None,
-        **options: Unpack[RedlinesOptions],
-    ):
-        """
-        Redline is a class used to compare text, and producing human-readable differences or deltas
-        which look like track changes in Microsoft Word.
-
-        ```python
-        # import the class
-        from redlines import Redlines
-
-        # Create a Redlines object using the two strings to compare
-        test = Redlines(
-            "The quick brown fox jumps over the lazy dog.",
-            "The quick brown fox walks past the lazy dog.",
-        )
-
-        # This produces an output in Markdown format
-        test.output_markdown
-        ```
->>>>>>> c84ea824
-
+            raise ValueError(
+                "Comparison failed: No test string was provided when the function was called or during initialization.\n"
+                "Why it went wrong: The Redlines object has no test text to compare against.\n"
+                "How to fix: Provide both a source and a test string when creating or comparing.\n\n"
+                "Example:\n"
+                "    redlines = Redlines('source text', 'test text')\n"
+                "    result = redlines.output_markdown"
+            )
         return self._redlines
 
-<<<<<<< HEAD
     # --------------------------------------------------
     # Opcodes
     # --------------------------------------------------
@@ -204,269 +100,6 @@
     def opcodes(self) -> list[tuple[str, int, int, int, int]]:
         """List of 5-tuples describing how to turn `source` into `test`."""
         return [redline.opcodes for redline in self.redlines]
-=======
-        ```
-
-        :param source: The source text to be used as a basis for comparison.
-        :type source: str | Document
-        :param test: Optional test text to compare with the source.
-        :type test: str | Document | None
-        :param options: Additional options for comparison and output formatting.
-        :type options: RedlinesOptions
-        """
-        self.processor = WholeDocumentProcessor()
-        self.source = source.text if isinstance(source, Document) else source
-        self.options = options
-        self._diff_operations = None
-        if test is not None:
-            self.test = test.text if isinstance(test, Document) else test
-            # self.compare()
-
-    @property
-    def opcodes(self) -> list[tuple[str, int, int, int, int]]:
-        """
-        Return list of 5-tuples describing how to turn `source` into `test`.
-        Similar to [`SequenceMatcher.get_opcodes`](https://docs.python.org/3/library/difflib.html#difflib.SequenceMatcher.get_opcodes).
-
-        ```pycon
-        >>> test_string_1 = 'The quick brown fox jumps over the lazy dog.'
-        ... test_string_2 = 'The quick brown fox walks past the lazy dog.'
-        ... s = Redlines(test_string_1, test_string_2)
-        ... s.opcodes
-        [('equal', 0, 4, 0, 4), ('replace', 4, 6, 4, 6), ('equal', 6, 9, 6, 9)]
-        ```
-
-        :return: List of 5-tuples describing how to turn `source` into `test`.
-        :rtype: list[tuple[str, int, int, int, int]]
-        """
-        return [diff_op.opcodes for diff_op in self._diff_ops]
-
-    @property
-    def changes(self) -> list[Redline]:
-        """
-        Return list of Redline objects representing the differences between source and test.
-
-        This provides a user-friendly interface for programmatically accessing changes,
-        with direct access to the changed text and position information. Only actual
-        changes are returned (equal operations are excluded).
-
-        ```python
-        from redlines import Redlines
-
-        test = Redlines(
-            "The quick brown fox jumps over the lazy dog.",
-            "The quick brown fox walks past the lazy dog."
-        )
-
-        for redline in test.changes:
-            print(f"{redline.operation}: {redline.source_text} -> {redline.test_text}")
-        # Output: replace: jumps over  -> walks past
-        ```
-
-        :return: List of Redline objects (only actual changes, no 'equal' operations)
-        """
-        result = []
-        for diff_op in self._diff_ops:
-            tag, i1, i2, j1, j2 = diff_op.opcodes
-
-            # Skip equal operations - only return actual changes
-            if tag == "equal":
-                continue
-
-            source_tokens = diff_op.source_chunk.text
-            test_tokens = diff_op.test_chunk.text
-
-            # Extract text and positions based on operation type
-            if tag == "delete":
-                redline = Redline(
-                    operation="delete",
-                    source_text="".join(source_tokens[i1:i2]),
-                    test_text=None,
-                    source_position=(i1, i2),
-                    test_position=None,
-                )
-            elif tag == "insert":
-                redline = Redline(
-                    operation="insert",
-                    source_text=None,
-                    test_text="".join(test_tokens[j1:j2]),
-                    source_position=None,
-                    test_position=(j1, j2),
-                )
-            elif tag == "replace":
-                redline = Redline(
-                    operation="replace",
-                    source_text="".join(source_tokens[i1:i2]),
-                    test_text="".join(test_tokens[j1:j2]),
-                    source_position=(i1, i2),
-                    test_position=(j1, j2),
-                )
-            else:
-                continue
-
-            result.append(redline)
-
-        return result
-
-    def get_changes(self, operation: str | None = None) -> list[Redline]:
-        """
-        Get changes (redlines), optionally filtered by operation type.
-
-        ```python
-        from redlines import Redlines
-
-        test = Redlines(
-            "The quick brown fox jumps over the lazy dog.",
-            "The quick brown fox walks past the lazy dog."
-        )
-
-        # Get all changes
-        all_changes = test.get_changes()
-
-        # Get only replacements
-        replacements = test.get_changes(operation="replace")
-
-        # Get deletions
-        deletions = test.get_changes(operation="delete")
-
-        # Get insertions
-        insertions = test.get_changes(operation="insert")
-        ```
-
-        :param operation: Filter by operation type: "delete", "insert", or "replace". If None, returns all changes.
-        :return: List of Redline objects matching the filter
-        """
-        changes = self.changes
-
-        if operation is None:
-            return changes
-
-        if operation not in ("delete", "insert", "replace"):
-            raise ValueError(
-                f"Invalid operation '{operation}'. Must be 'delete', 'insert', or 'replace'."
-            )
-
-        return [r for r in changes if r.operation == operation]
-
-    def stats(self) -> Stats:
-        """
-        Get comprehensive statistics about the changes between source and test.
-
-        Returns detailed analytics including:
-        - Operation counts (deletions, insertions, replacements)
-        - Change size metrics (longest, shortest, average lengths)
-        - Change ratio (percentage of text modified)
-        - Character-level statistics (added, deleted, net change)
-        - Levenshtein distance (if python-Levenshtein available)
-
-        ```python
-        from redlines import Redlines
-
-        test = Redlines(
-            "The quick brown fox jumps over the lazy dog.",
-            "The quick brown fox walks past the lazy dog."
-        )
-
-        stats = test.stats()
-        print(f"Total changes: {stats.total_changes}")
-        print(f"Deletions: {stats.deletions}")
-        print(f"Insertions: {stats.insertions}")
-        print(f"Replacements: {stats.replacements}")
-        print(f"Change ratio: {stats.change_ratio:.1%}")
-        print(f"Longest change: {stats.longest_change_length} chars")
-        print(f"Levenshtein distance: {stats.levenshtein_distance}")
-        ```
-
-        :return: Stats object with comprehensive change statistics
-        """
-        # Handle case where source and test are identical (including empty strings)
-        if self._test is not None and self.source == self._test:
-            levenshtein_distance: int | None = 0
-            try:
-                import Levenshtein
-
-                levenshtein_distance = Levenshtein.distance(self.source, self.test)
-            except ImportError:
-                levenshtein_distance = None
-
-            return Stats(
-                total_changes=0,
-                deletions=0,
-                insertions=0,
-                replacements=0,
-                longest_change_length=0,
-                shortest_change_length=0,
-                average_change_length=0.0,
-                change_ratio=0.0,
-                chars_added=0,
-                chars_deleted=0,
-                chars_net_change=0,
-                levenshtein_distance=levenshtein_distance,
-            )
-
-        changes = self.changes
-
-        # Basic operation counts
-        deletions = sum(1 for c in changes if c.operation == "delete")
-        insertions = sum(1 for c in changes if c.operation == "insert")
-        replacements = sum(1 for c in changes if c.operation == "replace")
-
-        # Change length calculations
-        change_lengths = []
-        for change in changes:
-            text = change.source_text or change.test_text or ""
-            change_lengths.append(len(text))
-
-        longest_change_length = max(change_lengths) if change_lengths else 0
-        shortest_change_length = min(change_lengths) if change_lengths else 0
-        average_change_length = (
-            sum(change_lengths) / len(change_lengths) if change_lengths else 0.0
-        )
-
-        # Change ratio calculation
-        total_chars = max(len(self.source), len(self.test))
-        changed_chars = sum(
-            len(change.source_text or change.test_text or "") for change in changes
-        )
-        change_ratio = changed_chars / total_chars if total_chars > 0 else 0.0
-
-        # Character-level statistics
-        chars_added = sum(
-            len(change.test_text) if change.test_text is not None else 0
-            for change in changes
-            if change.operation in ["insert", "replace"]
-        )
-        chars_deleted = sum(
-            len(change.source_text) if change.source_text is not None else 0
-            for change in changes
-            if change.operation in ["delete", "replace"]
-        )
-        chars_net_change = chars_added - chars_deleted
-
-        # Levenshtein distance (optional)
-        levenshtein_distance = None
-        try:
-            import Levenshtein
-
-            levenshtein_distance = Levenshtein.distance(self.source, self.test)
-        except ImportError:
-            pass
-
-        return Stats(
-            total_changes=len(changes),
-            deletions=deletions,
-            insertions=insertions,
-            replacements=replacements,
-            longest_change_length=longest_change_length,
-            shortest_change_length=shortest_change_length,
-            average_change_length=average_change_length,
-            change_ratio=change_ratio,
-            chars_added=chars_added,
-            chars_deleted=chars_deleted,
-            chars_net_change=chars_net_change,
-            levenshtein_distance=levenshtein_distance,
-        )
->>>>>>> c84ea824
 
     # --------------------------------------------------
     # Markdown Output
@@ -474,110 +107,22 @@
 
     @property
     def output_markdown(self) -> str:
-<<<<<<< HEAD
         """Return the differences in Markdown (HTML-styled) format."""
         result = []
-=======
-        """
-        Returns the delta in Markdown format.
-
-        ## Styling Markdown
-        To output markdown in a particular manner, you must pass a `markdown_style` option when the `Redlines` object
-        is created or when `Redlines.compare` is called.
-
-        ```python
-        from redlines import Redlines
-
-        test = Redlines(
-            "The quick brown fox jumps over the lazy dog.",
-            "The quick brown fox walks past the lazy dog.",
-            markdown_style="red"  # This option specifies the style as red
-        )
-
-        test.compare(markdown_style="none") # This option specifies the style as none
-        ```
-
-        ### Available styles
-
-        | Style | Preview |
-        |-------| -------|
-        |red-green (**default**) | "The quick brown fox <span style='color:red;font-weight:700;text-decoration:line-through;'>jumps over </span><span style='color:green;font-weight:700;'>walks past </span>the lazy dog."|
-        |none | 'The quick brown fox <del>jumps over </del><ins>walks past </ins>the lazy dog.'|
-        |red | "The quick brown fox <span style='color:red;font-weight:700;text-decoration:line-through;'>jumps over </span><span style='color:red;font-weight:700;'>walks past </span>the lazy dog."|
-        |ghfm (GitHub Flavored Markdown)| 'The quick brown fox ~~jumps over ~~**walks past **the lazy dog.' |
-        |bbcode (BBCode) | 'The quick brown fox [s][color=red]jumps over [/color][/s][b][color=green]walks past [/color][/b]the lazy dog.' |
-        |streamlit | 'The quick brown fox ~~:red[jumps over ]~~ **:green[walks past ]** the lazy dog.' |
-
-        ### Custom styling
-
-        You can also use css classes to provide custom styling by setting `markdown_style` as "custom_css".
-        Insertions and deletions are now styled using the "redline-inserted" and "redline-deleted" CSS classes.
-        You can also set your own CSS classes by specifying the name of the CSS class in the options `ins_class`
-        and `del_class` respectively in the constructor or compare function.
-
-        ## Markdown output in specific environments
-
-        Users have reported that the output doesn't display correctly in their environments.
-        This is because styling may not appear in markdown environments which disallow HTML.
-        There is no consistent support for strikethroughs and colors in the markdown standard,
-        and styling is largely accomplished through raw HTML. If you are using GitHub or Streamlit, you may not get
-        the formatting you expect or see any change at all.
-
-        If you are facing this kind of difficulty, here are some recommendations. If your experience doesn't match
-        the hints or description below, or you continue to face problems, please raise an issue.
-
-        ### Jupyter Notebooks
-        This library was first written for the Jupyter notebook environment, so all the available styles, including
-        the default (`red-green`), `red` and `none` work.
-
-        ### Streamlit
-
-        Try this:
-
-        * If streamlit version is >= 1.16.0, consider the markdown style "streamlit"
-        * If streamlit version is < 1.16.0, consider the markdown style `ghfm`
-        * Enable parsing of HTML. In Streamlit, you need to set the `unsafe_allow_html` argument in `st.write` or
-        `st.markdown` to `True`.
-
-        ### Colab
-
-        Try this:
-        * Use the markdown style `none` or `ghfm`
-        * `Redlines.output_rich` has been reported to work in Colab
-
-        :return: The delta in Markdown format.
-        :rtype: str
-        """
-        result: list[str] = []
->>>>>>> c84ea824
 
         md_styles = {
-            "ins": (
-                "<span style='color:green;font-weight:700;'>",
-                "</span>",
-            ),
-            "del": (
-                "<span style='color:red;font-weight:700;text-decoration:line-through;'>",
-                "</span>",
-            ),
+            "ins": ("<span style='color:green;font-weight:700;'>", "</span>"),
+            "del": ("<span style='color:red;font-weight:700;text-decoration:line-through;'>", "</span>"),
         }
 
-<<<<<<< HEAD
-        # Apply optional markdown style
         style = self.options.get("markdown_style") if hasattr(self, "options") else None
 
         if style == "none" or style is None:
             md_styles = {"ins": ("<ins>", "</ins>"), "del": ("<del>", "</del>")}
         elif style == "red":
             md_styles = {
-                "ins": (
-                    "<span style='color:red;font-weight:700;'>",
-                    "</span>",
-                ),
-                "del": (
-                    "<span style='color:red;font-weight:700;text-decoration:line-through;'>",
-                    "</span>",
-                ),
+                "ins": ("<span style='color:red;font-weight:700;'>", "</span>"),
+                "del": ("<span style='color:red;font-weight:700;text-decoration:line-through;'>", "</span>"),
             }
         elif style == "custom_css":
             ins_class = self.options.get("ins_class", "redline-inserted")
@@ -596,70 +141,10 @@
         elif style == "streamlit":
             md_styles = {"ins": ("**:green[", "]** "), "del": ("~~:red[", "]~~ ")}
 
-        # Build formatted markdown
         for redline in self.redlines:
             tag, i1, i2, j1, j2 = redline.opcodes
             source_tokens = redline.source_chunk.text
             test_tokens = redline.test_chunk.text
-=======
-        if "markdown_style" in self.options:
-            style = self.options["markdown_style"]
-
-            if style == "none" or style is None:
-                md_styles = {"ins": ("<ins>", "</ins>"), "del": ("<del>", "</del>")}
-            elif style == "red":
-                md_styles = {
-                    "ins": (
-                        f"<span style='color:red;font-weight:700;'>",
-                        "</span>",
-                    ),
-                    "del": (
-                        f"<span style='color:red;font-weight:700;text-decoration:line-through;'>",
-                        "</span>",
-                    ),
-                }
-            elif style == "custom_css":
-                ins_class = (
-                    self.options["ins_class"]
-                    if "ins_class" in self.options
-                    else "redline-inserted"
-                )
-                del_class = (
-                    self.options["del_class"]
-                    if "del_class" in self.options
-                    else "redline-deleted"
-                )
-
-                elem_attributes = {
-                    "ins": f"class='{ins_class}'",
-                    "del": f"class='{del_class}'",
-                }
-
-                md_styles = {
-                    "ins": (
-                        f"<span {elem_attributes['ins']}>",
-                        "</span>",
-                    ),
-                    "del": (
-                        f"<span {elem_attributes['del']}>",
-                        "</span>",
-                    ),
-                }
-            elif style == "ghfm":
-                md_styles = {"ins": ("**", "**"), "del": ("~~", "~~")}
-            elif style == "bbcode":
-                md_styles = {
-                    "ins": ("[b][color=green]", "[/color][/b]"),
-                    "del": ("[s][color=red]", "[/color][/s]"),
-                }
-            elif style == "streamlit":
-                md_styles = {"ins": ("**:green[", "]** "), "del": ("~~:red[", "]~~ ")}
-
-        for diff_op in self._diff_ops:
-            tag, i1, i2, j1, j2 = diff_op.opcodes
-            source_tokens = diff_op.source_chunk.text
-            test_tokens = diff_op.test_chunk.text
->>>>>>> c84ea824
 
             if tag == "equal":
                 temp = "".join(source_tokens[i1:i2])
@@ -669,15 +154,11 @@
                 for part in re.split("¶ ", temp):
                     result.append(f"{md_styles['ins'][0]}{part}{md_styles['ins'][1]}\n\n")
                 if len(result) > 0:
-                    result.pop()  # remove trailing newlines
+                    result.pop()
             elif tag == "delete":
-                result.append(
-                    f"{md_styles['del'][0]}{''.join(source_tokens[i1:i2])}{md_styles['del'][1]}"
-                )
+                result.append(f"{md_styles['del'][0]}{''.join(source_tokens[i1:i2])}{md_styles['del'][1]}")
             elif tag == "replace":
-                result.append(
-                    f"{md_styles['del'][0]}{''.join(source_tokens[i1:i2])}{md_styles['del'][1]}"
-                )
+                result.append(f"{md_styles['del'][0]}{''.join(source_tokens[i1:i2])}{md_styles['del'][1]}")
                 temp = "".join(test_tokens[j1:j2])
                 for part in re.split("¶ ", temp):
                     result.append(f"{md_styles['ins'][0]}{part}{md_styles['ins'][1]}\n\n")
@@ -692,19 +173,10 @@
 
     @property
     def output_rich(self) -> Text:
-<<<<<<< HEAD
         """Return the differences as colored text for console output."""
-=======
-        """
-        Returns the delta in text with colors/style for the console.
-
-        :return: The delta in text with colors/style for the console.
-        :rtype: Text
-        """
->>>>>>> c84ea824
         console_text = Text()
 
-        for diff_op in self._diff_ops:
+        for diff_op in self._redlines:
             tag, i1, i2, j1, j2 = diff_op.opcodes
             source_tokens = diff_op.source_chunk.text
             test_tokens = diff_op.test_chunk.text
@@ -723,224 +195,9 @@
 
         return console_text
 
-<<<<<<< HEAD
-    # --------------------------------------------------
-    # Compare Function
-    # --------------------------------------------------
-
     def compare(self, test: str | None = None, output: str = "markdown", **options):
-=======
-    def output_json(self, pretty: bool = False) -> str:
-        """
-        Return the diff as a JSON string with complete structural information.
-
-        This method provides a machine-readable representation of the diff that includes:
-        - Original source and test texts
-        - Token lists showing how the text was parsed
-        - All changes with both character and token positions
-        - Statistics about the changes
-
-        The JSON output is designed for programmatic access by AI agents, automation tools,
-        and other applications that need to process diff information.
-
-        ```python
-        from redlines import Redlines
-        import json
-
-        test = Redlines(
-            "The quick brown fox jumps over the lazy dog.",
-            "The quick brown fox walks past the lazy dog."
-        )
-
-        # Get JSON output
-        json_output = test.output_json()
-        data = json.loads(json_output)
-
-        # Access changes programmatically
-        for change in data["changes"]:
-            if change["type"] == "replace":
-                print(f"Changed '{change['source_text']}' to '{change['test_text']}'")
-
-        # Pretty-printed output
-        pretty_json = test.output_json(pretty=True)
-        ```
-
-        :param pretty: If True, format the JSON with indentation for readability. Defaults to False.
-        :type pretty: bool
-        :return: A JSON string representing the complete diff structure
-        :rtype: str
-        """
-        import json
-
-        # Get the first diff operation to access token lists
-        # All operations share the same source and test tokens
-        if not self._diff_ops:
-            # Handle edge case of empty diff (e.g., both texts are empty or whitespace-only)
-            source_tokens = []
-            test_tokens = []
-        else:
-            first_op = self._diff_ops[0]
-            source_tokens = first_op.source_chunk.text
-            test_tokens = first_op.test_chunk.text
-
-        # Don't clean tokens individually - we need to join them first then replace ¶
-        # This matches the approach in output_markdown (line 470)
-        # The pattern is: join tokens -> replace '¶ ' with '\n\n'
-        cleaned_source_tokens = source_tokens
-        cleaned_test_tokens = test_tokens
-
-        # Build changes array with both character and token positions
-        changes: list[dict[str, t.Any]] = []
-        source_char_offset = 0
-        test_char_offset = 0
-
-        for diff_op in self._diff_ops:
-            tag, i1, i2, j1, j2 = diff_op.opcodes
-
-            # Get text for this operation, following output_markdown's approach:
-            # Join tokens first, then replace paragraph markers
-            source_text = "".join(cleaned_source_tokens[i1:i2]) if i1 < i2 else ""
-            source_text = re.sub("¶ ", "\n\n", source_text)
-
-            test_text = "".join(cleaned_test_tokens[j1:j2]) if j1 < j2 else ""
-            test_text = re.sub("¶ ", "\n\n", test_text)
-
-            # Build change object based on operation type
-            change: dict[str, t.Any]
-            if tag == "equal":
-                change = {
-                    "type": "equal",
-                    "text": source_text,
-                    "source_position": [
-                        source_char_offset,
-                        source_char_offset + len(source_text),
-                    ],
-                    "test_position": [
-                        test_char_offset,
-                        test_char_offset + len(test_text),
-                    ],
-                    "source_token_position": [i1, i2],
-                    "test_token_position": [j1, j2],
-                }
-                source_char_offset += len(source_text)
-                test_char_offset += len(test_text)
-            elif tag == "delete":
-                change = {
-                    "type": "delete",
-                    "text": source_text,
-                    "source_position": [
-                        source_char_offset,
-                        source_char_offset + len(source_text),
-                    ],
-                    "test_position": None,
-                    "source_token_position": [i1, i2],
-                    "test_token_position": None,
-                }
-                source_char_offset += len(source_text)
-            elif tag == "insert":
-                change = {
-                    "type": "insert",
-                    "text": test_text,
-                    "source_position": None,
-                    "test_position": [
-                        test_char_offset,
-                        test_char_offset + len(test_text),
-                    ],
-                    "source_token_position": None,
-                    "test_token_position": [j1, j2],
-                }
-                test_char_offset += len(test_text)
-            elif tag == "replace":
-                change = {
-                    "type": "replace",
-                    "source_text": source_text,
-                    "test_text": test_text,
-                    "source_position": [
-                        source_char_offset,
-                        source_char_offset + len(source_text),
-                    ],
-                    "test_position": [
-                        test_char_offset,
-                        test_char_offset + len(test_text),
-                    ],
-                    "source_token_position": [i1, i2],
-                    "test_token_position": [j1, j2],
-                }
-                source_char_offset += len(source_text)
-                test_char_offset += len(test_text)
-            else:
-                continue
-
-            changes.append(change)
-
-        # Get statistics
-        stats_obj = self.stats()
-
-        # Count unchanged (equal) operations
-        unchanged_count = sum(
-            1 for diff_op in self._diff_ops if diff_op.opcodes[0] == "equal"
-        )
-
-        # Build final JSON structure
-        # Clean tokens for output by replacing paragraph markers
-        output_source_tokens = [
-            token.replace("¶ ", "\n\n") for token in cleaned_source_tokens
-        ]
-        output_test_tokens = [
-            token.replace("¶ ", "\n\n") for token in cleaned_test_tokens
-        ]
-
-        result = {
-            "source": self.source,
-            "test": self.test,
-            "source_tokens": output_source_tokens,
-            "test_tokens": output_test_tokens,
-            "changes": changes,
-            "stats": {
-                "deletions": stats_obj.deletions,
-                "insertions": stats_obj.insertions,
-                "replacements": stats_obj.replacements,
-                "unchanged": unchanged_count,
-                "total_changes": stats_obj.total_changes,
-                "longest_change_length": stats_obj.longest_change_length,
-                "shortest_change_length": stats_obj.shortest_change_length,
-                "average_change_length": stats_obj.average_change_length,
-                "change_ratio": stats_obj.change_ratio,
-                "chars_added": stats_obj.chars_added,
-                "chars_deleted": stats_obj.chars_deleted,
-                "chars_net_change": stats_obj.chars_net_change,
-                "levenshtein_distance": stats_obj.levenshtein_distance,
-            },
-        }
-
-        # Serialize to JSON
-        return json.dumps(result, ensure_ascii=False, indent=2 if pretty else None)
-
-    def compare(
-        self,
-        test: str | None = None,
-        output: OutputTypeLike = OutputType.MARKDOWN,
-        **options: Unpack[RedlinesOptions],
-    ) -> Text | str:
->>>>>>> c84ea824
         """
         Compare `test` with `source` and return the delta in the specified format.
-
-<<<<<<< HEAD
-        :param test: Optional test string to compare with.
-        :param output: Format of output ("markdown" or "rich").
-        :param options: Extra formatting options.
-        :return: The formatted diff result.
-=======
-        :param test: Optional test string to compare. If None, uses the test string provided during initialisation.
-        :type test: str | None
-        :param output: The format which the delta should be produced. Currently, "markdown" and "rich" are supported. Defaults to "markdown".
-        :type output: OutputTypeLike
-        :param options: Additional options for comparison and output formatting.
-        :type options: RedlinesOptions
-        :return: The delta in the format specified by `output`.
-        :rtype: Text | str
->>>>>>> c84ea824
         """
         if options:
             self.options = options
@@ -948,19 +205,19 @@
         if test:
             if not (self._test and test == self._test):
                 self.test = test
-       elif self._test is None:
-    raise ValueError(
-        "Cannot perform comparison: No test string was provided.\n"
-        "Why it went wrong: The Redlines object is missing the test text.\n"
-        "How to fix: Add a test string either during initialization or when calling compare().\n\n"
-        "Example:\n"
-        "    redlines = Redlines('source', 'test')\n"
-        "    print(redlines.compare())"
-    )
-
-        if output == OutputType.MARKDOWN:
+        elif self._test is None:
+            raise ValueError(
+                "Cannot perform comparison: No test string was provided.\n"
+                "Why it went wrong: The Redlines object is missing the test text.\n"
+                "How to fix: Add a test string either during initialization or when calling compare().\n\n"
+                "Example:\n"
+                "    redlines = Redlines('source', 'test')\n"
+                "    print(redlines.compare())"
+            )
+
+        if output == "markdown":
             return self.output_markdown
-        elif output == OutputType.RICH:
+        elif output == "rich":
             return self.output_rich
 
         return self.output_markdown